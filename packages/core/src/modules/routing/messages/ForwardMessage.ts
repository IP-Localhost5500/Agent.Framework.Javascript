import { Expose } from 'class-transformer'
import { IsObject, IsString } from 'class-validator'

import { DidCommV1Message } from '../../../didcomm'
import { EncryptedMessage } from '../../../didcomm/types'
import { IsValidMessageType, parseMessageType } from '../../../utils/messageType'

export interface ForwardMessageOptions {
  id?: string
  to: string
  message: EncryptedMessage
}

/**
 * @see https://github.com/hyperledger/aries-rfcs/blob/master/concepts/0094-cross-domain-messaging/README.md#corerouting10forward
 */
<<<<<<< HEAD
export class ForwardMessage extends DidCommV1Message {
=======
export class ForwardMessage extends AgentMessage {
  public readonly allowDidSovPrefix = true

>>>>>>> 61daf0cb
  /**
   * Create new ForwardMessage instance.
   *
   * @param options
   */
  public constructor(options: ForwardMessageOptions) {
    super()

    if (options) {
      this.id = options.id || this.generateId()
      this.to = options.to
      this.message = options.message
    }
  }

  @IsValidMessageType(ForwardMessage.type)
  public readonly type = ForwardMessage.type.messageTypeUri
  public static readonly type = parseMessageType('https://didcomm.org/routing/1.0/forward')

  @IsString()
  public to!: string

  @Expose({ name: 'msg' })
  @IsObject()
  public message!: EncryptedMessage
}<|MERGE_RESOLUTION|>--- conflicted
+++ resolved
@@ -14,13 +14,9 @@
 /**
  * @see https://github.com/hyperledger/aries-rfcs/blob/master/concepts/0094-cross-domain-messaging/README.md#corerouting10forward
  */
-<<<<<<< HEAD
 export class ForwardMessage extends DidCommV1Message {
-=======
-export class ForwardMessage extends AgentMessage {
   public readonly allowDidSovPrefix = true
 
->>>>>>> 61daf0cb
   /**
    * Create new ForwardMessage instance.
    *
