--- conflicted
+++ resolved
@@ -63,13 +63,8 @@
   acceptCredential(options: AcceptCredentialOptions): Promise<CredentialExchangeRecord>
 
   // out of band
-<<<<<<< HEAD
-  createOffer(options: CreateOfferOptions<CFs, CSs>): Promise<{
+  createOffer(options: CreateOfferOptions<CPs>): Promise<{
     message: DidCommV1Message
-=======
-  createOffer(options: CreateOfferOptions<CPs>): Promise<{
-    message: AgentMessage
->>>>>>> ff6293cf
     credentialRecord: CredentialExchangeRecord
   }>
 
@@ -420,13 +415,8 @@
    * @param options The credential options to use for the offer
    * @returns The credential record and credential offer message
    */
-<<<<<<< HEAD
-  public async createOffer(options: CreateOfferOptions<CFs>): Promise<{
+  public async createOffer(options: CreateOfferOptions<CPs>): Promise<{
     message: DidCommV1Message
-=======
-  public async createOffer(options: CreateOfferOptions<CPs>): Promise<{
-    message: AgentMessage
->>>>>>> ff6293cf
     credentialRecord: CredentialExchangeRecord
   }> {
     const service = this.getProtocol(options.protocolVersion)
