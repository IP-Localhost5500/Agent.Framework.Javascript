--- conflicted
+++ resolved
@@ -1,10 +1,6 @@
 import { getAgentConfig } from '../../../tests/helpers'
-<<<<<<< HEAD
+import { KeyType } from '../../crypto'
 import { KeyProviderRegistry } from '../../crypto/key-provider'
-=======
-import { KeyType } from '../../crypto'
-import { SigningProviderRegistry } from '../../crypto/signing-provider'
->>>>>>> 5a6e40a8
 import { IndyWallet } from '../../wallet/IndyWallet'
 
 import { SignatureDecorator } from './SignatureDecorator'
