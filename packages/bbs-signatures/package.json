{
  "name": "@aries-framework/bbs-signatures",
  "main": "build/index",
  "types": "build/index",
  "version": "0.3.0",
  "private": true,
  "files": [
    "build"
  ],
  "license": "Apache-2.0",
  "publishConfig": {
    "access": "public"
  },
  "homepage": "https://github.com/hyperledger/aries-framework-javascript/tree/main/packages/bbs-signatures",
  "repository": {
    "type": "git",
    "url": "https://github.com/hyperledger/aries-framework-javascript",
    "directory": "packages/bbs-signatures"
  },
  "scripts": {
    "build": "yarn run clean && yarn run compile",
    "clean": "rimraf -rf ./build",
    "compile": "tsc -p tsconfig.build.json",
    "prepublishOnly": "yarn run build",
    "test": "jest"
  },
  "dependencies": {
    "@aries-framework/core": "*",
    "@mattrglobal/bbs-signatures": "^1.0.0",
    "@mattrglobal/bls12381-key-pair": "^1.0.0",
    "@stablelib/random": "^1.0.2"
  },
  "peerDependencies": {
    "@animo-id/react-native-bbs-signatures": "^0.1.0"
  },
  "devDependencies": {
<<<<<<< HEAD
    "@aries-framework/core": "0.2.5",
    "@aries-framework/node": "0.2.5",
=======
    "@aries-framework/node": "*",
>>>>>>> 1c6b8809
    "reflect-metadata": "^0.1.13",
    "rimraf": "~3.0.2",
    "typescript": "~4.3.0"
  },
  "peerDependenciesMeta": {
    "@animo-id/react-native-bbs-signatures": {
      "optional": true
    }
  }
}<|MERGE_RESOLUTION|>--- conflicted
+++ resolved
@@ -34,12 +34,8 @@
     "@animo-id/react-native-bbs-signatures": "^0.1.0"
   },
   "devDependencies": {
-<<<<<<< HEAD
-    "@aries-framework/core": "0.2.5",
-    "@aries-framework/node": "0.2.5",
-=======
+    "@aries-framework/core": "*",
     "@aries-framework/node": "*",
->>>>>>> 1c6b8809
     "reflect-metadata": "^0.1.13",
     "rimraf": "~3.0.2",
     "typescript": "~4.3.0"
